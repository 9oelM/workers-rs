[package]
authors = ["Cloudflare Workers Team <workers@cloudflare.com>"]
edition = "2018"
name = "worker-sandbox"
version = "0.1.0"
license = "Apache-2.0"

[lib]
crate-type = ["cdylib", "rlib"]
path = "src/lib.rs"

[features]
default = ["console_error_panic_hook"]

[dependencies]
blake2 = "0.10.4"
chrono = { version = "0.4.22", default-features = false, features = [
    "wasmbind",
    "clock",
] }
cfg-if = "1.0.0"
console_error_panic_hook = { version = "0.1.7", optional = true }
getrandom = { version = "0.2.6", features = ["js"] }
hex = "0.4.3"
http = "0.2.8"
regex = "1.5.6"
serde = { version = "1.0.137", features = ["derive"] }
serde_json = "1.0.81"
worker = { path = "../worker", version = "0.0.12", features= ["queue"] }
futures-channel = "0.3.21"
futures-util = { version = "0.3.21", default-features = false }
rand = "0.8.5"
<<<<<<< HEAD
uuid = {version = "1.2.2", features = ["v4", "serde"]}
=======
serde-wasm-bindgen = "0.4.3"
md5 = "0.7.0"
>>>>>>> c259e46b

[dev-dependencies]
futures-channel = { version = "0.3.21", features = ["sink"] }
futures-util = { version = "0.3.21", default-features = false, features = ["sink"] }
reqwest = { version = "0.11.10", features = [
    "blocking",
    "json",
    "multipart",
    "stream",
] }
tokio = { version = "1.19.2", features = ["macros", "rt", "test-util"] }
tungstenite = "0.17.2"
wasm-bindgen-test = "0.3.30"
retry = "2.0.0"<|MERGE_RESOLUTION|>--- conflicted
+++ resolved
@@ -30,12 +30,9 @@
 futures-channel = "0.3.21"
 futures-util = { version = "0.3.21", default-features = false }
 rand = "0.8.5"
-<<<<<<< HEAD
 uuid = {version = "1.2.2", features = ["v4", "serde"]}
-=======
 serde-wasm-bindgen = "0.4.3"
 md5 = "0.7.0"
->>>>>>> c259e46b
 
 [dev-dependencies]
 futures-channel = { version = "0.3.21", features = ["sink"] }
